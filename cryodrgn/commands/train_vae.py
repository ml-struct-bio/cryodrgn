'''
Train a VAE for heterogeneous reconstruction with known pose
'''
import numpy as np
import sys, os
import argparse
import pickle
from datetime import datetime as dt

import torch
import torch.nn as nn
import torch.nn.functional as F
from torch.utils.data import DataLoader
try:
    import apex.amp as amp
except: 
    pass

import cryodrgn
from cryodrgn import mrc
from cryodrgn import utils
from cryodrgn import fft
from cryodrgn import lie_tools
from cryodrgn import dataset
from cryodrgn import ctf

from cryodrgn.pose import PoseTracker
from cryodrgn.models import HetOnlyVAE
from cryodrgn.lattice import Lattice
from cryodrgn.beta_schedule import get_beta_schedule, LinearSchedule

log = utils.log
vlog = utils.vlog

def add_args(parser):
    parser.add_argument('particles', type=os.path.abspath, help='Input particles (.mrcs, .star, .cs, or .txt)')
    parser.add_argument('-o', '--outdir', type=os.path.abspath, required=True, help='Output directory to save model')
    parser.add_argument('--zdim', type=int, required=True, help='Dimension of latent variable')
    parser.add_argument('--poses', type=os.path.abspath, required=True, help='Image poses (.pkl)')
    parser.add_argument('--ctf', metavar='pkl', type=os.path.abspath, help='CTF parameters (.pkl)')
    parser.add_argument('--load', metavar='WEIGHTS.PKL', help='Initialize training from a checkpoint')
    parser.add_argument('--checkpoint', type=int, default=1, help='Checkpointing interval in N_EPOCHS (default: %(default)s)')
    parser.add_argument('--log-interval', type=int, default=1000, help='Logging interval in N_IMGS (default: %(default)s)')
    parser.add_argument('-v','--verbose',action='store_true',help='Increaes verbosity')
    parser.add_argument('--seed', type=int, default=np.random.randint(0,100000), help='Random seed')

    group = parser.add_argument_group('Dataset loading')
    group.add_argument('--ind', type=os.path.abspath, metavar='PKL', help='Filter particle stack by these indices')
    group.add_argument('--uninvert-data', dest='invert_data', action='store_false', help='Do not invert data sign')
    group.add_argument('--no-window', dest='window', action='store_false', help='Turn off real space windowing of dataset')
    group.add_argument('--window-r', type=float, default=.85,  help='Windowing radius (default: %(default)s)')
    group.add_argument('--datadir', type=os.path.abspath, help='Path prefix to particle stack if loading relative paths from a .star or .cs file')
    group.add_argument('--relion31', action='store_true', help='Flag if relion3.1 star format')
    group.add_argument('--lazy', action='store_true', help='Lazy loading if full dataset is too large to fit in memory (Should copy dataset to SSD)')
    group.add_argument('--preprocessed', action='store_true', help='Skip preprocessing steps if input data is from cryodrgn preprocess_mrcs')
    group.add_argument('--max-threads', type=int, default=16, help='Maximum number of CPU cores for FFT parallelization (default: %(default)s)')

    group = parser.add_argument_group('Tilt series')
    group.add_argument('--tilt', help='Particles (.mrcs)')
    group.add_argument('--tilt-deg', type=float, default=45, help='X-axis tilt offset in degrees (default: %(default)s)')

    group = parser.add_argument_group('Training parameters')
    group.add_argument('-n', '--num-epochs', type=int, default=20, help='Number of training epochs (default: %(default)s)')
    group.add_argument('-b','--batch-size', type=int, default=8, help='Minibatch size (default: %(default)s)')
    group.add_argument('--wd', type=float, default=0, help='Weight decay in Adam optimizer (default: %(default)s)')
    group.add_argument('--lr', type=float, default=1e-4, help='Learning rate in Adam optimizer (default: %(default)s)')
    group.add_argument('--beta', default=None, help='Choice of beta schedule or a constant for KLD weight (default: 1/zdim)')
    group.add_argument('--beta-control', type=float, help='KL-Controlled VAE gamma. Beta is KL target. (default: %(default)s)')
    group.add_argument('--norm', type=float, nargs=2, default=None, help='Data normalization as shift, 1/scale (default: 0, std of dataset)')
    group.add_argument('--amp', action='store_true', help='Accelerate training speed with mixed-precision training')
    group.add_argument('--multigpu', action='store_true', help='Parallelize training across all detected GPUs')

    group = parser.add_argument_group('Pose SGD')
    group.add_argument('--do-pose-sgd', action='store_true', help='Refine poses with gradient descent')
    group.add_argument('--pretrain', type=int, default=1, help='Number of epochs with fixed poses before pose SGD (default: %(default)s)')
    group.add_argument('--emb-type', choices=('s2s2','quat'), default='quat', help='SO(3) embedding type for pose SGD (default: %(default)s)')
    group.add_argument('--pose-lr', type=float, default=3e-4, help='Learning rate for pose optimizer (default: %(default)s)')

    group = parser.add_argument_group('Encoder Network')
    group.add_argument('--enc-layers', dest='qlayers', type=int, default=3, help='Number of hidden layers (default: %(default)s)')
    group.add_argument('--enc-dim', dest='qdim', type=int, default=256, help='Number of nodes in hidden layers (default: %(default)s)')
    group.add_argument('--encode-mode', default='resid', choices=('conv','resid','mlp','tilt'), help='Type of encoder network (default: %(default)s)')
    group.add_argument('--enc-mask', type=int, help='Circular mask of image for encoder (default: D/2; -1 for no mask)')
    group.add_argument('--use-real', action='store_true', help='Use real space image for encoder (for convolutional encoder)')

    group = parser.add_argument_group('Decoder Network')
    group.add_argument('--dec-layers', dest='players', type=int, default=3, help='Number of hidden layers (default: %(default)s)')
    group.add_argument('--dec-dim', dest='pdim', type=int, default=256, help='Number of nodes in hidden layers (default: %(default)s)')
    group.add_argument('--pe-type', choices=('geom_ft','geom_full','geom_lowf','geom_nohighf','linear_lowf', 'gaussian', 'none'), default='gaussian', help='Type of positional encoding (default: %(default)s)')
    group.add_argument('--feat-sigma', type=float, default=0.5, help="Scale for random Gaussian features")
    group.add_argument('--pe-dim', type=int, help='Num features in positional encoding (default: image D)')
    group.add_argument('--domain', choices=('hartley','fourier'), default='fourier', help='Decoder representation domain (default: %(default)s)')
    group.add_argument('--activation', choices=('relu','leaky_relu'), default='relu', help='Activation (default: %(default)s)')
    return parser

def train_batch(model, lattice, y, yt, rot, trans, optim, beta, beta_control=None, tilt=None, ctf_params=None, yr=None, use_amp=False, scaler=None):
    optim.zero_grad()
    model.train()
    if trans is not None:
        y, yt = preprocess_input(y, yt, lattice, trans)
    # Cast operations to mixed precision if using torch.cuda.amp.GradScaler()
    if scaler is not None:
        with torch.cuda.amp.autocast():
            z_mu, z_logvar, z, y_recon, y_recon_tilt, mask = run_batch(model, lattice, y, yt, rot, tilt, ctf_params, yr)
            loss, gen_loss, kld = loss_function(z_mu, z_logvar, y, yt, y_recon, mask, beta, y_recon_tilt, beta_control)
    else:
        z_mu, z_logvar, z, y_recon, y_recon_tilt, mask = run_batch(model, lattice, y, yt, rot, tilt, ctf_params, yr)
        loss, gen_loss, kld = loss_function(z_mu, z_logvar, y, yt, y_recon, mask, beta, y_recon_tilt, beta_control)
    if use_amp:
        if scaler is not None: # torch mixed precision
            scaler.scale(loss).backward()
            scaler.step(optim)
            scaler.update()
        else: # apex.amp mixed precision
            with amp.scale_loss(loss, optim) as scaled_loss:
                scaled_loss.backward()
            optim.step()
    else:
        loss.backward()
        optim.step()
    return loss.item(), gen_loss.item(), kld.item()

def preprocess_input(y, yt, lattice, trans):
    # center the image
    B = y.size(0)
    D = lattice.D
    y = lattice.translate_ht(y.view(B,-1), trans.unsqueeze(1)).view(B,D,D)
    if yt is not None: yt = lattice.translate_ht(yt.view(B,-1), trans.unsqueeze(1)).view(B,D,D)
    return y, yt

def _unparallelize(model):
    if isinstance(model, nn.DataParallel):
        return model.module
    return model

def run_batch(model, lattice, y, yt, rot, tilt=None, ctf_params=None, yr=None):
    use_tilt = yt is not None
    use_ctf = ctf_params is not None
    B = y.size(0)
    D = lattice.D
    if use_ctf:
        freqs = lattice.freqs2d.unsqueeze(0).expand(B,*lattice.freqs2d.shape)/ctf_params[:,0].view(B,1,1)
        c = ctf.compute_ctf(freqs, *torch.split(ctf_params[:,1:], 1, 1)).view(B,D,D)
    
    # encode
    if yr is not None:
        input_ = (yr,)
    else:
        input_ = (y,yt) if yt is not None else (y,)
        if use_ctf: input_ = (x*c.sign() for x in input_) # phase flip by the ctf
    z_mu, z_logvar = _unparallelize(model).encode(*input_)
    z = _unparallelize(model).reparameterize(z_mu, z_logvar)

    # decode 
    mask = lattice.get_circular_mask(D//2) # restrict to circular mask
    y_recon = model(lattice.coords[mask]/lattice.extent/2 @ rot, z).view(B,-1)
    if use_ctf: y_recon *= c.view(B,-1)[:,mask]

    # decode the tilt series
    if use_tilt:
        y_recon_tilt = model(lattice.coords[mask]/lattice.extent/2 @ tilt @ rot, z)
        if use_ctf: y_recon_tilt *= c.view(B,-1)[:,mask]
    else:
        y_recon_tilt = None
    return z_mu, z_logvar, z, y_recon, y_recon_tilt, mask

def loss_function(z_mu, z_logvar, y, yt, y_recon, mask, beta, y_recon_tilt=None, beta_control=None):
    # reconstruction error
    use_tilt = yt is not None
    B = y.size(0)
    gen_loss = F.mse_loss(y_recon, y.view(B,-1)[:, mask])
    if use_tilt:
        gen_loss = .5*gen_loss + .5*F.mse_loss(y_recon_tilt, yt.view(B,-1)[:,mask])
    # latent loss
    kld = torch.mean(-0.5 * torch.sum(1 + z_logvar - z_mu.pow(2) - z_logvar.exp(), dim=1), dim=0)
    # total loss
    if beta_control is None:
        loss = gen_loss + beta*kld/mask.sum().float()
    else:
        loss = gen_loss + args.beta_control*(beta-kld)**2/mask.sum().float()
    return loss, gen_loss, kld

def eval_z(model, lattice, data, batch_size, device, trans=None, use_tilt=False, ctf_params=None, use_real=False):
    assert not model.training
    z_mu_all = []
    z_logvar_all = []
    data_generator = DataLoader(data, batch_size=batch_size, shuffle=False)
    for minibatch in data_generator:
        ind = minibatch[-1]
        y = minibatch[0].to(device)
        yt = minibatch[1].to(device) if use_tilt else None
        B = len(ind)
        D = lattice.D
        if ctf_params is not None:
            freqs = lattice.freqs2d.unsqueeze(0).expand(B,*lattice.freqs2d.shape)/ctf_params[ind,0].view(B,1,1)
            c = ctf.compute_ctf(freqs, *torch.split(ctf_params[ind,1:], 1, 1)).view(B,D,D)
        if trans is not None:
            y = lattice.translate_ht(y.view(B,-1), trans[ind].unsqueeze(1)).view(B,D,D)
            if yt is not None: yt = lattice.translate_ht(yt.view(B,-1), trans[ind].unsqueeze(1)).view(B,D,D)
        if use_real:
            input_ = (torch.from_numpy(data.particles_real[ind]).to(device),)
        else:
            input_ = (y,yt) if yt is not None else (y,)
        if ctf_params is not None: 
            assert not use_real, "Not implemented"
            input_ = (x*c.sign() for x in input_) # phase flip by the ctf
        z_mu, z_logvar = _unparallelize(model).encode(*input_)
        z_mu_all.append(z_mu.detach().cpu().numpy())
        z_logvar_all.append(z_logvar.detach().cpu().numpy())
    z_mu_all = np.vstack(z_mu_all)
    z_logvar_all = np.vstack(z_logvar_all)
    return z_mu_all, z_logvar_all
    
def save_checkpoint(model, optim, epoch, z_mu, z_logvar, out_weights, out_z):
    '''Save model weights, latent encoding z, and decoder volumes'''
    # save model weights
    torch.save({
        'epoch':epoch,
        'model_state_dict':_unparallelize(model).state_dict(),
        'optimizer_state_dict':optim.state_dict(),
        }, out_weights)
    # save z
    with open(out_z,'wb') as f:
        pickle.dump(z_mu, f)
        pickle.dump(z_logvar, f)

def save_config(args, dataset, lattice, model, out_config):
    dataset_args = dict(particles=args.particles,
                        norm=dataset.norm,
                        invert_data=args.invert_data,
                        ind=args.ind,
                        keepreal=args.use_real,
                        window=args.window,
                        window_r=args.window_r,
                        datadir=args.datadir,
                        ctf=args.ctf,
                        poses=args.poses,
                        do_pose_sgd=args.do_pose_sgd)
    if args.tilt is not None:
        dataset_args['particles_tilt'] = args.tilt
    lattice_args = dict(D=lattice.D,
                        extent=lattice.extent,
                        ignore_DC=lattice.ignore_DC)
    model_args = dict(qlayers=args.qlayers,
                      qdim=args.qdim,
                      players=args.players,
                      pdim=args.pdim,
                      zdim=args.zdim,
                      encode_mode=args.encode_mode,
                      enc_mask=args.enc_mask,
                      pe_type=args.pe_type,
                      feat_sigma=args.feat_sigma,
                      pe_dim=args.pe_dim,
                      domain=args.domain,
                      activation=args.activation)
    config = dict(dataset_args=dataset_args,
                  lattice_args=lattice_args,
                  model_args=model_args)
    config['seed'] = args.seed
    with open(out_config,'wb') as f:
        pickle.dump(config, f)
        meta = dict(time=dt.now(),
                    cmd=sys.argv,
                    version=cryodrgn.__version__)
        pickle.dump(meta, f)

def get_latest(args, flog):
    # assumes args.num_epochs > latest checkpoint
    flog('Detecting latest checkpoint...') 
    weights = [f'{args.outdir}/weights.{i}.pkl' for i in range(args.num_epochs)]
    weights = [f for f in weights if os.path.exists(f)]
    args.load = weights[-1]
    flog(f'Loading {args.load}')
    if args.do_pose_sgd:
        i = args.load.split('.')[-2]
        args.poses = f'{args.outdir}/pose.{i}.pkl'
        assert os.path.exists(args.poses)
        flog(f'Loading {args.poses}')
    return args

def main(args):
    t1 = dt.now()
    if args.outdir is not None and not os.path.exists(args.outdir):
        os.makedirs(args.outdir)
    LOG = f'{args.outdir}/run.log'
    def flog(msg): # HACK: switch to logging module
        return utils.flog(msg, LOG)
    if args.load == 'latest':
        args = get_latest(args, flog)
    flog(' '.join(sys.argv))
    flog(args)

    # set the random seed
    np.random.seed(args.seed)
    torch.manual_seed(args.seed)

    # set the device
    use_cuda = torch.cuda.is_available()
    device = torch.device('cuda' if use_cuda else 'cpu')
    flog('Use cuda {}'.format(use_cuda))
    if not use_cuda:
        log('WARNING: No GPUs detected')

    # set beta schedule
    if args.beta is None:
        args.beta = 1./args.zdim
    try:
        args.beta = float(args.beta)
    except ValueError: 
        assert args.beta_control, "Need to set beta control weight for schedule {}".format(args.beta)
    beta_schedule = get_beta_schedule(args.beta)

    # load index filter
    if args.ind is not None: 
        flog('Filtering image dataset with {}'.format(args.ind))
        ind = pickle.load(open(args.ind,'rb'))
    else: ind = None

    # load dataset
    flog(f'Loading dataset from {args.particles}')
    if args.tilt is None:
        tilt = None
        args.use_real = args.encode_mode == 'conv'

        if args.lazy:
            data = dataset.LazyMRCData(args.particles, norm=args.norm, invert_data=args.invert_data, ind=ind, keepreal=args.use_real, window=args.window, datadir=args.datadir, relion31=args.relion31, window_r=args.window_r, flog=flog)
        elif args.preprocessed:
            flog(f'Using preprocessed inputs. Ignoring any --window/--invert-data options')
            data = dataset.PreprocessedMRCData(args.particles, norm=args.norm, ind=ind, flog=flog)
        else:
            data = dataset.MRCData(args.particles, norm=args.norm, invert_data=args.invert_data, ind=ind, keepreal=args.use_real, window=args.window, datadir=args.datadir, relion31=args.relion31, max_threads=args.max_threads, window_r=args.window_r, flog=flog)

    # Tilt series data -- lots of unsupported features
    else:
        assert args.encode_mode == 'tilt'
        if args.lazy: raise NotImplementedError
        if args.preprocessed: raise NotImplementedError
        if args.relion31: raise NotImplementedError
        data = dataset.TiltMRCData(args.particles, args.tilt, norm=args.norm, invert_data=args.invert_data, ind=ind, window=args.window, keepreal=args.use_real, datadir=args.datadir, window_r=args.window_r, flog=flog)
        tilt = torch.tensor(utils.xrot(args.tilt_deg).astype(np.float32), device=device)
    Nimg = data.N
    D = data.D

    if args.encode_mode == 'conv':
        assert D-1 == 64, "Image size must be 64x64 for convolutional encoder"

    # load poses
    if args.do_pose_sgd: assert args.domain == 'hartley', "Need to use --domain hartley if doing pose SGD"
    do_pose_sgd = args.do_pose_sgd
    posetracker = PoseTracker.load(args.poses, Nimg, D, 's2s2' if do_pose_sgd else None, ind, device=device)
    pose_optimizer = torch.optim.SparseAdam(list(posetracker.parameters()), lr=args.pose_lr) if do_pose_sgd else None

    # load ctf
    if args.ctf is not None:
        if args.use_real:
            raise NotImplementedError("Not implemented with real-space encoder. Use phase-flipped images instead")
        flog('Loading ctf params from {}'.format(args.ctf))
        ctf_params = ctf.load_ctf_for_training(D-1, args.ctf)
        if args.ind is not None: ctf_params = ctf_params[ind]
        assert ctf_params.shape == (Nimg, 8)
        ctf_params = torch.tensor(ctf_params, device=device)
    else: ctf_params = None

    # instantiate model
    lattice = Lattice(D, extent=0.5, device=device)
    if args.enc_mask is None:
        args.enc_mask = D//2
    if args.enc_mask > 0:
        assert args.enc_mask <= D//2
        enc_mask = lattice.get_circular_mask(args.enc_mask)
        in_dim = enc_mask.sum()
    elif args.enc_mask == -1:
        enc_mask = None
        in_dim = lattice.D**2 if not args.use_real else (lattice.D-1)**2
    else: 
        raise RuntimeError("Invalid argument for encoder mask radius {}".format(args.enc_mask))
    activation={"relu": nn.ReLU, "leaky_relu": nn.LeakyReLU}[args.activation]
    model = HetOnlyVAE(lattice, args.qlayers, args.qdim, args.players, args.pdim,
                in_dim, args.zdim, encode_mode=args.encode_mode, enc_mask=enc_mask,
                enc_type=args.pe_type, enc_dim=args.pe_dim, domain=args.domain,
<<<<<<< HEAD
                activation=activation)
    model.to(device)
=======
                activation=activation, feat_sigma=args.feat_sigma)
>>>>>>> 75455571
    flog(model)
    flog('{} parameters in model'.format(sum(p.numel() for p in model.parameters() if p.requires_grad)))
    flog('{} parameters in encoder'.format(sum(p.numel() for p in model.encoder.parameters() if p.requires_grad)))
    flog('{} parameters in deoder'.format(sum(p.numel() for p in model.decoder.parameters() if p.requires_grad)))

    # save configuration
    out_config = '{}/config.pkl'.format(args.outdir)
    save_config(args, data, lattice, model, out_config)
    
    optim = torch.optim.Adam(model.parameters(), lr=args.lr, weight_decay=args.wd)

    # Mixed precision training
    scaler = None
    if args.amp:
        assert args.batch_size % 8 == 0, "Batch size must be divisible by 8 for AMP training"
        assert (D-1) % 8 == 0, "Image size must be divisible by 8 for AMP training"
        assert args.pdim % 8 == 0, "Decoder hidden layer dimension must be divisible by 8 for AMP training"
        assert args.qdim % 8 == 0, "Encoder hidden layer dimension must be divisible by 8 for AMP training"
        # Also check zdim, enc_mask dim? Add them as warnings for now.
        if args.zdim % 8 != 0:
            log('Warning: z dimension is not a multiple of 8 -- AMP training speedup is not optimized')
        if in_dim % 8 != 0:
            log('Warning: Masked input image dimension is not a mutiple of 8 -- AMP training speedup is not optimized')
        try: # Mixed precision with apex.amp
            model, optim = amp.initialize(model, optim, opt_level='O1')
        except: # Mixed precision with pytorch (v1.6+)
            scaler = torch.cuda.amp.GradScaler()

    # restart from checkpoint
    if args.load:
        flog('Loading checkpoint from {}'.format(args.load))
        checkpoint = torch.load(args.load)
        model.load_state_dict(checkpoint['model_state_dict'])
        optim.load_state_dict(checkpoint['optimizer_state_dict'])
        start_epoch = checkpoint['epoch']+1
        model.train()
    else:
        start_epoch = 0

    # parallelize
    if args.multigpu and torch.cuda.device_count() > 1:
        log(f'Using {torch.cuda.device_count()} GPUs!')
        args.batch_size *= torch.cuda.device_count()
        log(f'Increasing batch size to {args.batch_size}')
        model = nn.DataParallel(model)
    elif args.multigpu:
        log(f'WARNING: --multigpu selected, but {torch.cuda.device_count()} GPUs detected')

    # training loop
    data_generator = DataLoader(data, batch_size=args.batch_size, shuffle=True)
    num_epochs = args.num_epochs
    for epoch in range(start_epoch, num_epochs):
        t2 = dt.now()
        gen_loss_accum = 0
        loss_accum = 0
        kld_accum = 0
        eq_loss_accum = 0
        batch_it = 0 
        for minibatch in data_generator:
            ind = minibatch[-1].to(device)
            y = minibatch[0].to(device)
            yt = minibatch[1].to(device) if tilt is not None else None
            B = len(ind)
            batch_it += B
            global_it = Nimg*epoch + batch_it

            beta = beta_schedule(global_it)
           
            yr = torch.from_numpy(data.particles_real[ind.numpy()]).to(device) if args.use_real else None
            if do_pose_sgd:
                pose_optimizer.zero_grad()
            rot, tran = posetracker.get_pose(ind)
            ctf_param = ctf_params[ind] if ctf_params is not None else None
            loss, gen_loss, kld = train_batch(model, lattice, y, yt, rot, tran, optim, beta, args.beta_control, tilt, ctf_params=ctf_param, yr=yr, use_amp=args.amp, scaler=scaler)
            if do_pose_sgd and epoch >= args.pretrain:
                pose_optimizer.step()

            # logging
            gen_loss_accum += gen_loss*B
            kld_accum += kld*B
            loss_accum += loss*B

            if batch_it % args.log_interval == 0:
                log('# [Train Epoch: {}/{}] [{}/{} images] gen loss={:.6f}, kld={:.6f}, beta={:.6f}, loss={:.6f}'.format(epoch+1, num_epochs, batch_it, Nimg, gen_loss, kld, beta, loss))
        flog('# =====> Epoch: {} Average gen loss = {:.6}, KLD = {:.6f}, total loss = {:.6f}; Finished in {}'.format(epoch+1, gen_loss_accum/Nimg, kld_accum/Nimg, loss_accum/Nimg, dt.now()-t2))

        if args.checkpoint and epoch % args.checkpoint == 0:
            out_weights = '{}/weights.{}.pkl'.format(args.outdir,epoch)
            out_z = '{}/z.{}.pkl'.format(args.outdir, epoch)
            model.eval()
            with torch.no_grad():
                z_mu, z_logvar = eval_z(model, lattice, data, args.batch_size, device, posetracker.trans, tilt is not None, ctf_params, args.use_real)
                save_checkpoint(model, optim, epoch, z_mu, z_logvar, out_weights, out_z)
            if args.do_pose_sgd and epoch >= args.pretrain:
                out_pose = '{}/pose.{}.pkl'.format(args.outdir, epoch)
                posetracker.save(out_pose)

    # save model weights, latent encoding, and evaluate the model on 3D lattice
    out_weights = '{}/weights.pkl'.format(args.outdir)
    out_z = '{}/z.pkl'.format(args.outdir)
    model.eval()
    with torch.no_grad():
        z_mu, z_logvar = eval_z(model, lattice, data, args.batch_size, device, posetracker.trans, tilt is not None, ctf_params, args.use_real)
        save_checkpoint(model, optim, epoch, z_mu, z_logvar, out_weights, out_z)
    
    if args.do_pose_sgd and epoch >= args.pretrain:
        out_pose = '{}/pose.pkl'.format(args.outdir)
        posetracker.save(out_pose)
    td = dt.now()-t1
    flog('Finished in {} ({} per epoch)'.format(td, td/(num_epochs-start_epoch)))

if __name__ == '__main__':
    parser = argparse.ArgumentParser(description=__doc__)
    args = add_args(parser).parse_args()
    utils._verbose = args.verbose
    main(args)
<|MERGE_RESOLUTION|>--- conflicted
+++ resolved
@@ -86,7 +86,7 @@
     group = parser.add_argument_group('Decoder Network')
     group.add_argument('--dec-layers', dest='players', type=int, default=3, help='Number of hidden layers (default: %(default)s)')
     group.add_argument('--dec-dim', dest='pdim', type=int, default=256, help='Number of nodes in hidden layers (default: %(default)s)')
-    group.add_argument('--pe-type', choices=('geom_ft','geom_full','geom_lowf','geom_nohighf','linear_lowf', 'gaussian', 'none'), default='gaussian', help='Type of positional encoding (default: %(default)s)')
+    group.add_argument('--pe-type', choices=('geom_ft','geom_full','geom_lowf','geom_nohighf','linear_lowf', 'gaussian', 'none'), default='geom_lowf', help='Type of positional encoding (default: %(default)s)')
     group.add_argument('--feat-sigma', type=float, default=0.5, help="Scale for random Gaussian features")
     group.add_argument('--pe-dim', type=int, help='Num features in positional encoding (default: image D)')
     group.add_argument('--domain', choices=('hartley','fourier'), default='fourier', help='Decoder representation domain (default: %(default)s)')
@@ -378,12 +378,8 @@
     model = HetOnlyVAE(lattice, args.qlayers, args.qdim, args.players, args.pdim,
                 in_dim, args.zdim, encode_mode=args.encode_mode, enc_mask=enc_mask,
                 enc_type=args.pe_type, enc_dim=args.pe_dim, domain=args.domain,
-<<<<<<< HEAD
-                activation=activation)
+                activation=activation, feat_sigma=args.feat_sigma)
     model.to(device)
-=======
-                activation=activation, feat_sigma=args.feat_sigma)
->>>>>>> 75455571
     flog(model)
     flog('{} parameters in model'.format(sum(p.numel() for p in model.parameters() if p.requires_grad)))
     flog('{} parameters in encoder'.format(sum(p.numel() for p in model.encoder.parameters() if p.requires_grad)))
