"""Evaluate the decoder of a heterogeneous model at given z-latent-space co-ordinates.

Example usage
-------------
# This model used the default of zdim=8
$ cryodrgn eval_vol 004_vae128/weights.pkl -c 004_vae128/config.yaml \
                                           -o zero-vol.mrc -z 0 0 0 0 0 0 0 0

# We can instead specify a z-latent-space path instead of a single location
# Here the model was trained using zdim=4
$ cryodrgn eval_vol 004_vae128/weights.pkl -c 004_vae128/config.yaml -o zero-vol.mrc \
                                           --z-start 0 -1 0 0 --z-end 1 1 1 1

"""
import argparse
import os
import pprint
from datetime import datetime as dt
import logging
import numpy as np
import torch
from cryodrgn import config
from cryodrgn.lattice import Lattice
from cryodrgn.models import HetOnlyVAE, get_decoder
from cryodrgn.source import write_mrc
from cryodrgn import utils

logger = logging.getLogger(__name__)


def add_args(parser: argparse.ArgumentParser) -> None:
    parser.add_argument("weights", help="Model weights")
    parser.add_argument(
        "-c",
        "--config",
        metavar="YAML",
        required=True,
        help="CryoDRGN config.yaml file",
    )
    parser.add_argument(
        "-o", type=os.path.abspath, required=True, help="Output .mrc or directory"
    )
    parser.add_argument("--device", type=int, help="Optionally specify CUDA device")
    parser.add_argument(
        "--prefix",
        default="vol_",
        help="Prefix when writing out multiple .mrc files (default: %(default)s)",
    )
    parser.add_argument(
        "-v", "--verbose", action="store_true", help="Increase verbosity"
    )

    group = parser.add_argument_group("Specify z values")
    group.add_argument("-z", type=np.float32, nargs="*", help="Specify one z-value")
    group.add_argument(
        "--z-start", type=np.float32, nargs="*", help="Specify a starting z-value"
    )
    group.add_argument(
        "--z-end", type=np.float32, nargs="*", help="Specify an ending z-value"
    )
    group.add_argument(
        "-n", type=int, default=10, help="Number of structures between [z_start, z_end]"
    )
    group.add_argument("--zfile", help="Text file with z-values to evaluate")

    group = parser.add_argument_group("Volume arguments")
    group.add_argument(
        "--Apix",
        type=float,
        default=1,
        help="Pixel size to add to .mrc header (default: %(default)s A/pix)",
    )
    group.add_argument(
        "--flip", action="store_true", help="Flip handedness of output volume"
    )
    group.add_argument(
        "--invert", action="store_true", help="Invert contrast of output volume"
    )
    group.add_argument(
        "-d",
        "--downsample",
        type=int,
        help="Downsample volumes to this box size (pixels)",
    )
    group.add_argument(
<<<<<<< HEAD
        "--vol-start-index",
        type=int,
        default=0,
=======
        "--low-pass", type=float, help="Low-pass filter resolution in Angstroms (need to specify --Apix)"
    )
    group.add_argument(
        "--crop", type=int, help="crop volume to this box size after downsampling or low-pass filtering (pixels)"
    )
    group.add_argument(
        "--vol-start-index",
        type=int,
        default=1,
>>>>>>> fa996547
        help="Default value of start index for volume generation (default: %(default)s)",
    )


def check_inputs(args: argparse.Namespace) -> None:
    if args.z_start:
        assert args.z_end, "Must provide --z-end with argument --z-start"
    assert (
        sum((bool(args.z), bool(args.z_start), bool(args.zfile))) == 1
    ), "Must specify either -z OR --z-start/--z-end OR --zfile"

def postprocess_vol(vol, args):
    if args.flip:
        vol = vol.flip([0])
    if args.invert:
        vol *= -1
    if args.low_pass:
        vol = utils.low_pass_filter(vol, args.Apix, args.low_pass)
    if args.crop:
        vol = utils.crop_real_space(vol, args.crop)
    return vol

def reset_origin(oldD, cropD, Apix):
    '''Reset origin for cropped volume from (0,0,0) to align with uncropped volume'''
    org = {}
    a = int(oldD/2 - cropD/2)
    org['xorg'] = a*Apix
    org['yorg'] = a*Apix
    org['zorg'] = a*Apix
    return org

def main(args: argparse.Namespace) -> None:
    if args.verbose:
        logger.setLevel(logging.DEBUG)

    check_inputs(args)
    t1 = dt.now()

    # set the device
    if args.device is not None:
        device = torch.device(f"cuda:{args.device}")
    else:
        use_cuda = torch.cuda.is_available()
        device = torch.device("cuda" if use_cuda else "cpu")
        logger.info("Use cuda {}".format(use_cuda))
        if not use_cuda:
            logger.warning("WARNING: No GPUs detected")

    logger.info(args)
<<<<<<< HEAD
    cfg = config.load(args.config)
=======
>>>>>>> fa996547
    logger.info("Loaded configuration:")
    pprint.pprint(cfg)

    D = cfg["lattice_args"]["D"]  # image size + 1
    zdim = cfg["model_args"]["zdim"]
    norm = [float(x) for x in cfg["dataset_args"]["norm"]]

    if args.downsample:
        if args.downsample % 2 != 0:
            raise ValueError(f"Boxsize {args.downsample} is not even!")
        if args.downsample >= D:
            raise ValueError(
                f"New boxsize {args.downsample} must be "
                f"smaller than original box size {D}!"
            )

    # load model
    is_vae = "players" in cfg["model_args"] # could be improved
    if is_vae:
        model, lattice = HetOnlyVAE.load(cfg, args.weights, device=device)
        decoder = model.decoder
    else:  # autodecoder -- TODO: use load_decoder in models.py
        c = cfg["lattice_args"]
        lattice = Lattice(c["D"], extent=c["extent"], device=device)
        m_args = cfg["model_args"]
        activation = {"relu": torch.nn.ReLU, "leaky_relu": torch.nn.LeakyReLU}[
            m_args["activation"]
        ]
        decoder = get_decoder(
            3 + m_args["zdim"],
            lattice.D,
            m_args["layers"],
            m_args["dim"],
            m_args["domain"],
            m_args["pe_type"],
            enc_dim=m_args.get("pe_dim"),
            activation=activation,
            feat_sigma=m_args["feat_sigma"],
        )
        if args.weights:
            ckpt = torch.load(args.weights, map_location=device)
            decoder.load_state_dict(ckpt["model_state_dict"])
    decoder.to(device)
    decoder.eval()

    # Multiple z
    if args.z_start or args.zfile:
        # Get z values
        if args.z_start:
            args.z_start = np.array(args.z_start)
            args.z_end = np.array(args.z_end)
            z = np.repeat(np.arange(args.n, dtype=np.float32), zdim).reshape(
                (args.n, zdim)
            )
            z *= (args.z_end - args.z_start) / (args.n - 1)  # type: ignore
            z += args.z_start
        else:
            z = np.loadtxt(args.zfile).reshape(-1, zdim)

        os.makedirs(args.o, exist_ok=True)
        logger.info(f"Generating {len(z)} volumes")
        for i, zz in enumerate(z, start=args.vol_start_index):
            logger.info(zz)
            if args.downsample:
                extent = lattice.extent * (args.downsample / (D - 1))
                vol = decoder.eval_volume(
                    lattice.get_downsample_coords(args.downsample + 1),
                    args.downsample + 1,
                    extent,
                    norm,
                    zz,
                )
            else:
                vol = decoder.eval_volume(
                    lattice.coords, lattice.D, lattice.extent, norm, zz
                )
            out_mrc = "{}/{}{:03d}.mrc".format(args.o, args.prefix, i)
            org = reset_origin(vol.shape[0], args.crop, args.Apix) if args.crop else {}
            vol = postprocess_vol(vol, args)
            write_mrc(out_mrc, np.array(vol.cpu()).astype(np.float32), Apix=args.Apix, **org)

    # Single z
    else:
        z = np.array(args.z)
        logger.info(z)
        if args.downsample:
            extent = lattice.extent * (args.downsample / (D -1))
            vol = decoder.eval_volume(
                lattice.get_downsample_coords(args.downsample + 1),
                args.downsample + 1,
                extent,
                norm,
                z,
            )
        else:
            vol = decoder.eval_volume(
                lattice.coords, lattice.D, lattice.extent, norm, z
            )
        org = reset_origin(vol.shape[0], args.crop, args.Apix) if args.crop else {}
        vol = postprocess_vol(vol, args)
        write_mrc(args.o, np.array(vol.cpu()).astype(np.float32), Apix=args.Apix, **org)

    td = dt.now() - t1
    logger.info(f"Finished in {td}")<|MERGE_RESOLUTION|>--- conflicted
+++ resolved
@@ -83,11 +83,6 @@
         help="Downsample volumes to this box size (pixels)",
     )
     group.add_argument(
-<<<<<<< HEAD
-        "--vol-start-index",
-        type=int,
-        default=0,
-=======
         "--low-pass", type=float, help="Low-pass filter resolution in Angstroms (need to specify --Apix)"
     )
     group.add_argument(
@@ -97,7 +92,6 @@
         "--vol-start-index",
         type=int,
         default=1,
->>>>>>> fa996547
         help="Default value of start index for volume generation (default: %(default)s)",
     )
 
@@ -147,10 +141,7 @@
             logger.warning("WARNING: No GPUs detected")
 
     logger.info(args)
-<<<<<<< HEAD
     cfg = config.load(args.config)
-=======
->>>>>>> fa996547
     logger.info("Loaded configuration:")
     pprint.pprint(cfg)
 
