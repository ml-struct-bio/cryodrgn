--- conflicted
+++ resolved
@@ -184,13 +184,7 @@
      
     def positional_encoding_geom(self, coords):
         '''Expand coordinates in the Fourier basis with geometrically spaced wavelengths from 2/D to 2pi'''
-<<<<<<< HEAD
         freqs = torch.arange(self.enc_dim, dtype=torch.float, device=coords.device)
-=======
-
-
-        freqs = torch.arange(self.enc_dim, dtype=torch.float)
->>>>>>> 75455571
         if self.enc_type == 'geom_ft':
             freqs = self.DD*np.pi*(2./self.DD)**(freqs/(self.enc_dim-1)) # option 1: 2/D to 1 
         elif self.enc_type == 'geom_full':
@@ -297,15 +291,9 @@
     
     def positional_encoding_geom(self, coords):
         '''Expand coordinates in the Fourier basis with geometrically spaced wavelengths from 2/D to 2pi'''
-<<<<<<< HEAD
-        freqs = torch.arange(self.enc_dim, dtype=torch.float, device=coords.device)
-=======
-        
         if self.enc_type == "gaussian":
             return self.random_fourier_encoding(coords)
-        
-        freqs = torch.arange(self.enc_dim, dtype=torch.float)
->>>>>>> 75455571
+        freqs = torch.arange(self.enc_dim, dtype=torch.float, device=coords.device)
         if self.enc_type == 'geom_ft':
             freqs = self.DD*np.pi*(2./self.DD)**(freqs/(self.enc_dim-1)) # option 1: 2/D to 1 
         elif self.enc_type == 'geom_full':
