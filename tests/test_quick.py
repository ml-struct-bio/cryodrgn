--- conflicted
+++ resolved
@@ -44,11 +44,7 @@
             "10",
             "--pe-type",
             "gaussian",
-<<<<<<< HEAD
-            "--verbose",
-=======
             "--multigpu",
->>>>>>> bcfacace
         ]
     )
     train_vae.main(args)
@@ -92,10 +88,7 @@
     )
     analyze.main(args)
 
-<<<<<<< HEAD
-=======
     shutil.rmtree("output/landscape.3", ignore_errors=True)
->>>>>>> bcfacace
     args = analyze_landscape.add_args(argparse.ArgumentParser()).parse_args(
         [
             "output",
@@ -110,11 +103,7 @@
             "1",
         ]
     )
-<<<<<<< HEAD
-    shutil.rmtree("output/landscape.2", ignore_errors=True)
-=======
     shutil.rmtree("output/landscape.3", ignore_errors=True)
->>>>>>> bcfacace
     analyze_landscape.main(args)
 
     args = analyze_landscape_full.add_args(argparse.ArgumentParser()).parse_args(
@@ -132,11 +121,7 @@
 
     args = graph_traversal.add_args(argparse.ArgumentParser()).parse_args(
         [
-<<<<<<< HEAD
-            "output/z.2.pkl",
-=======
             "output/z.3.pkl",
->>>>>>> bcfacace
             "--anchors",
             "22",
             "49",
@@ -162,11 +147,7 @@
 
     args = eval_vol.add_args(argparse.ArgumentParser()).parse_args(
         [
-<<<<<<< HEAD
-            "output/weights.2.pkl",
-=======
             "output/weights.3.pkl",
->>>>>>> bcfacace
             "--config",
             "output/config.pkl",
             "--zfile",
