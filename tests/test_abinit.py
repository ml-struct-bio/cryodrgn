import argparse
import os
import os.path
from cryodrgn.commands import (
    abinit_het,
    abinit_homo,
    analyze,
    backproject_voxel,
    view_config,
)

DATA_FOLDER = os.path.join(os.path.dirname(__file__), "..", "testing", "data")

"""
These tests have unrealistically low parameter values to allow the tests to run on consumer-grade machines quickly,
with or without GPUs.
"""


def test_abinit_het_and_backproject():
    os.makedirs("output", exist_ok=True)

    abinit_args = [
        "--zdim",
        "8",
        "-o",
        "output/abinit_het",
        "--multigpu",  # ok to specify, will be ignored if no GPU(s).
        "--enc-dim",
        "8",
        "--enc-layers",
        "2",
        "--dec-dim",
        "8",
        "--pe-dim",
        "8",
<<<<<<< HEAD
        "--num-epochs",
        "1",
=======
        "--no-window",
>>>>>>> f58267fe
    ]

    args = abinit_het.add_args(argparse.ArgumentParser()).parse_args(
        [
            f"{DATA_FOLDER}/hand.mrcs",
        ]
        + abinit_args
    )
    abinit_het.main(args)

    # Load a check-pointed model
    abinit_het.main(
        abinit_het.add_args(argparse.ArgumentParser()).parse_args(
            [
                f"{DATA_FOLDER}/hand.mrcs",
                "--load",
                "output/abinit_het/weights.0.pkl",
                "--load-poses",
                "output/abinit_het/pose.0.pkl",
            ]
            + abinit_args
        )
    )

    args = analyze.add_args(argparse.ArgumentParser()).parse_args(
        [
            "output/abinit_het",
            "0",  # Epoch number to analyze - 0-indexed
        ]
    )
    analyze.main(args)

    args = backproject_voxel.add_args(argparse.ArgumentParser()).parse_args(
        [
            f"{DATA_FOLDER}/hand.mrcs",
            "--poses",
            "output/abinit_het/pose.pkl",
            "-o",
            "output/abinit_het/backproject/vol.mrc",
        ]
    )
    backproject_voxel.main(args)

    args = view_config.add_args(argparse.ArgumentParser()).parse_args(
        [
            "output/abinit_het",
        ]
    )
    view_config.main(args)


def test_abinit_homo_and_backproject():
    os.makedirs("output", exist_ok=True)

    abinit_args = [
        "-o",
        "output/abinit_homo",
        "--dim",
        "16",
        "--pe-dim",
        "8",
        "--num-epochs",
        "1",
    ]

    args = abinit_homo.add_args(argparse.ArgumentParser()).parse_args(
        [
            f"{DATA_FOLDER}/hand.mrcs",
        ]
        + abinit_args
    )
    abinit_homo.main(args)

    # Load a check-pointed model
    abinit_homo.main(
        abinit_homo.add_args(argparse.ArgumentParser()).parse_args(
            [
                f"{DATA_FOLDER}/hand.mrcs",
                "--load",
                "output/abinit_homo/weights.0.pkl",
                "--load-poses",
                "output/abinit_homo/pose.0.pkl",
            ]
            + abinit_args
        )
    )

    args = backproject_voxel.add_args(argparse.ArgumentParser()).parse_args(
        [
            f"{DATA_FOLDER}/hand.mrcs",
            "--poses",
            "output/abinit_homo/pose.pkl",
            "-o",
            "output/abinit_homo/backproject/vol.mrc",
        ]
    )
    backproject_voxel.main(args)<|MERGE_RESOLUTION|>--- conflicted
+++ resolved
@@ -34,12 +34,9 @@
         "8",
         "--pe-dim",
         "8",
-<<<<<<< HEAD
         "--num-epochs",
         "1",
-=======
         "--no-window",
->>>>>>> f58267fe
     ]
 
     args = abinit_het.add_args(argparse.ArgumentParser()).parse_args(
